--- conflicted
+++ resolved
@@ -28,11 +28,7 @@
 rand = { version = "0.7.3", optional = true }
 sp-std = { version = "3", default-features = false }
 bytecursor = "0.1.0"
-<<<<<<< HEAD
-sp-multihash = "0.1.0"
-=======
 sp-multihash = "0.2.0"
->>>>>>> 98017c83
 
 [dev-dependencies]
 serde_json = "1.0.59"